--- conflicted
+++ resolved
@@ -9,11 +9,7 @@
   
     <artifactId>parameterized-trigger</artifactId>
     <packaging>hpi</packaging>
-<<<<<<< HEAD
-    <version>2.11-SNAPSHOT</version>
-=======
     <version>2.12-SNAPSHOT</version>
->>>>>>> dc088e9b
     <name>Jenkins Parameterized Trigger plugin</name>
     <url>http://wiki.jenkins-ci.org/display/JENKINS/Parameterized+Trigger+Plugin</url>
 
