--- conflicted
+++ resolved
@@ -104,11 +104,7 @@
                                 listener.getLogger().println("Waiting for the completion of " + HyperlinkNote.encodeTo('/'+ p.getUrl(), p.getFullDisplayName()));
                                 AbstractBuild b = future.get();
                                 listener.getLogger().println(HyperlinkNote.encodeTo('/'+ b.getUrl(), b.getFullDisplayName()) + " completed. Result was "+b.getResult());
-<<<<<<< HEAD
-                                build.getActions().add(new BuildInfoExporterAction(b.getProject().getFullName(), b.getNumber()));
-=======
                                 build.getActions().add(new BuildInfoExporterAction(b.getProject().getFullName(), b.getNumber(), build));
->>>>>>> e2e67880
 
                                 if(buildStepResult && config.getBlock().mapBuildStepResult(b.getResult())) {
                                     build.setResult(config.getBlock().mapBuildResult(b.getResult()));
@@ -131,26 +127,6 @@
         return buildStepResult;
     }
 
-<<<<<<< HEAD
-    @Override
-    public void buildDependencyGraph(AbstractProject owner, DependencyGraph graph) {
-        for (BuildTriggerConfig config : configs)
-            for (AbstractProject project : config.getProjectList(owner.getParent(),null))
-                graph.addDependency(new ParameterizedDependency(owner, project, config) {
-                        @Override
-                        public boolean shouldTriggerBuild(AbstractBuild build,
-                                                          TaskListener listener,
-                                                          List<Action> actions) {
-                            // TriggerBuilders are inline already.
-                            return false;
-                        }
-                    });
-
-    }
-
-
-=======
->>>>>>> e2e67880
     private String getProjectListAsString(List<AbstractProject> projectList){
         StringBuffer projectListString = new StringBuffer();
         for (Iterator iterator = projectList.iterator(); iterator.hasNext();) {
