--- conflicted
+++ resolved
@@ -24,16 +24,12 @@
 
 package hudson.plugins.parameterizedtrigger;
 
-<<<<<<< HEAD
 import java.util.Map;
 import java.util.Arrays;
 
 import hudson.EnvVars;
 import hudson.Util;
 import hudson.model.EnvironmentContributingAction;
-=======
-import hudson.EnvVars;
->>>>>>> e2e67880
 import hudson.model.AbstractBuild;
 import hudson.model.AbstractProject;
 import hudson.model.EnvironmentContributingAction;
@@ -83,7 +79,7 @@
             env.put(ALL_JOBS_NAME_VARIABLE, originalvalue+","+sanatizedBuildName);
     }
     env.put(BUILD_NUMBER_VARIABLE_PREFIX + sanatizedBuildName, Integer.toString(buildNumber));
-    
+
     // handle case where multiple builds are triggered 
     String buildVariable = ALL_BUILD_NUMBER_VARIABLE_PREFIX + sanatizedBuildName;
     originalvalue = env.get(buildVariable);
