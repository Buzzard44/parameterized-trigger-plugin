/*
 * The MIT License
 *
 * Copyright (c) 2011-2, Jørgen P. Tjernø <jorgenpt@gmail.com> 
 *                       Chris Johnson
 *                       Geoff Cummings
 *
 * Permission is hereby granted, free of charge, to any person obtaining a copy
 * of this software and associated documentation files (the "Software"), to deal
 * in the Software without restriction, including without limitation the rights
 * to use, copy, modify, merge, publish, distribute, sublicense, and/or sell
 * copies of the Software, and to permit persons to whom the Software is
 * furnished to do so, subject to the following conditions:
 *
 * The above copyright notice and this permission notice shall be included in
 * all copies or substantial portions of the Software.
 *
 * THE SOFTWARE IS PROVIDED "AS IS", WITHOUT WARRANTY OF ANY KIND, EXPRESS OR
 * IMPLIED, INCLUDING BUT NOT LIMITED TO THE WARRANTIES OF MERCHANTABILITY,
 * FITNESS FOR A PARTICULAR PURPOSE AND NONINFRINGEMENT. IN NO EVENT SHALL THE
 * AUTHORS OR COPYRIGHT HOLDERS BE LIABLE FOR ANY CLAIM, DAMAGES OR OTHER
 * LIABILITY, WHETHER IN AN ACTION OF CONTRACT, TORT OR OTHERWISE, ARISING FROM,
 * OUT OF OR IN CONNECTION WITH THE SOFTWARE OR THE USE OR OTHER DEALINGS IN
 * THE SOFTWARE.
 */

package hudson.plugins.parameterizedtrigger;

import java.util.Map;
import java.util.Arrays;

import hudson.EnvVars;
import hudson.Util;
import hudson.model.EnvironmentContributingAction;
import hudson.model.AbstractBuild;
<<<<<<< HEAD
import hudson.model.AbstractProject;
import hudson.model.EnvironmentContributingAction;
import jenkins.model.Jenkins;
=======
import hudson.model.Result;
>>>>>>> 9cb8c3c1

public class BuildInfoExporterAction implements EnvironmentContributingAction {

  public static final String JOB_NAME_VARIABLE = "LAST_TRIGGERED_JOB_NAME";
  public static final String ALL_JOBS_NAME_VARIABLE = "TRIGGERED_JOB_NAMES";
  
  public static final String BUILD_NUMBER_VARIABLE = "LAST_TRIGGERED_BUILD_NUMBER";
  public static final String BUILD_NUMBER_VARIABLE_PREFIX = "TRIGGERED_BUILD_NUMBER_";
  public static final String ALL_BUILD_NUMBER_VARIABLE_PREFIX = "TRIGGERED_BUILD_NUMBERS_";

  public static final String BUILD_RESULT_VARIABLE = "LAST_TRIGGERED_BUILD_RESULT";
  public static final String BUILD_RESULT_VARIABLE_PREFIX = "TRIGGERED_BUILD_RESULT_";
  public static final String ALL_BUILD_RESULT_VARIABLE_PREFIX = "TRIGGERED_BUILD_RESULTS_";

  public static final String BUILD_RUN_COUNT_PREFIX = "TRIGGERED_BUILD_RUN_COUNT_";
  public static final String RUN = "_RUN_";
  
  private String buildName;
  private int buildNumber;
<<<<<<< HEAD
  private final AbstractBuild<?, ?> parentBuild;

  public BuildInfoExporterAction(String buildName, int buildNumber, AbstractBuild<?,?> parentBuild) {
    super();
    this.buildName = buildName;
    this.buildNumber = buildNumber;
        this.parentBuild = parentBuild;
=======
  private Result buildResult;
  
  public BuildInfoExporterAction(String buildName, int buildNumber, Result buildResult) {
    super();
    this.buildName = buildName;
    this.buildNumber = buildNumber;
    this.buildResult = buildResult;
>>>>>>> 9cb8c3c1
  }

  public String getIconFileName() {
    return null;
  }

  public String getDisplayName() {
    return null;
  }

  public String getUrlName() {
    return null;
  }


  public void buildEnvVars(AbstractBuild<?, ?> build, EnvVars env) {
    String sanatizedBuildName = buildName.replaceAll("[^a-zA-Z0-9]+", "_");
    // Note: this will only indicate the last project in the list that is ran
    env.put(JOB_NAME_VARIABLE, sanatizedBuildName);
    
    
  //Specific for the job we have just build
    String triggeredBuildRunKey = BUILD_RUN_COUNT_PREFIX + sanatizedBuildName;
    Integer triggeredBuildRun = 1;

    //check if job has been run before in this build.
    boolean jobHasRanBefore = false;
    if (env.containsKey(triggeredBuildRunKey)) {
        jobHasRanBefore = true;
        triggeredBuildRun = Integer.parseInt(env.get(triggeredBuildRunKey)) + 1;
    }
<<<<<<< HEAD
    env.put(BUILD_NUMBER_VARIABLE_PREFIX + sanatizedBuildName, Integer.toString(buildNumber));

    // handle case where multiple builds are triggered 
    String buildVariable = ALL_BUILD_NUMBER_VARIABLE_PREFIX + sanatizedBuildName;
    originalvalue = env.get(buildVariable);
    if(originalvalue == null) {
        env.put(buildVariable, Integer.toString(buildNumber));
=======
    env.put(triggeredBuildRunKey, Integer.toString(triggeredBuildRun));
    
    
    String tiggeredBuildNumberKey = BUILD_NUMBER_VARIABLE_PREFIX + sanatizedBuildName;
    String tiggeredBuildRunNumberKey = BUILD_NUMBER_VARIABLE_PREFIX + sanatizedBuildName + RUN + triggeredBuildRun;
    String tiggeredBuildResultKey = BUILD_RESULT_VARIABLE_PREFIX + sanatizedBuildName;
    String tiggeredBuildRunResultKey = BUILD_RESULT_VARIABLE_PREFIX + sanatizedBuildName + RUN + triggeredBuildRun;

    env.put(tiggeredBuildNumberKey, Integer.toString(buildNumber));
    env.put(tiggeredBuildRunNumberKey, Integer.toString(buildNumber));
    env.put(tiggeredBuildResultKey, buildResult.toString());
    env.put(tiggeredBuildRunResultKey, buildResult.toString());

    // Store a list of all jobs which have been run, along with numbers and results
    String buildNumberVariable = ALL_BUILD_NUMBER_VARIABLE_PREFIX + sanatizedBuildName;
    String buildResultVariable = ALL_BUILD_RESULT_VARIABLE_PREFIX + sanatizedBuildName;
    if (jobHasRanBefore) {
        // do not need to add it to list of job names
        // need to record this build number
        env.put(buildNumberVariable, env.get(buildNumberVariable) + "," + Integer.toString(buildNumber));
        // need to record this build result
        env.put(buildResultVariable, env.get(buildResultVariable) + "," + buildResult.toString());
>>>>>>> 9cb8c3c1
    } else {
        // need to add it to list of job names
        if (env.containsKey(ALL_JOBS_NAME_VARIABLE)) {
            String originalvalue = env.get(ALL_JOBS_NAME_VARIABLE);
            env.put(ALL_JOBS_NAME_VARIABLE, originalvalue+","+sanatizedBuildName);
        } else {
            env.put(ALL_JOBS_NAME_VARIABLE, sanatizedBuildName);
        }
        // need to store the build number
        env.put(buildNumberVariable, Integer.toString(buildNumber));
        // need to record this build result
        env.put(buildResultVariable, buildResult.toString());
    }
  }

    public boolean isFirst() {
        return parentBuild.getAction(BuildInfoExporterAction.class) == this;
    }

    public AbstractBuild<?,?> getTriggeredBuild() {
        AbstractProject<?, ? extends AbstractBuild<?,?>> project =
                Jenkins.getInstance().getItemByFullName(buildName, AbstractProject.class);
        return project.getBuildByNumber(buildNumber);
    }

}<|MERGE_RESOLUTION|>--- conflicted
+++ resolved
@@ -33,13 +33,10 @@
 import hudson.Util;
 import hudson.model.EnvironmentContributingAction;
 import hudson.model.AbstractBuild;
-<<<<<<< HEAD
 import hudson.model.AbstractProject;
 import hudson.model.EnvironmentContributingAction;
 import jenkins.model.Jenkins;
-=======
 import hudson.model.Result;
->>>>>>> 9cb8c3c1
 
 public class BuildInfoExporterAction implements EnvironmentContributingAction {
 
@@ -59,23 +56,15 @@
   
   private String buildName;
   private int buildNumber;
-<<<<<<< HEAD
   private final AbstractBuild<?, ?> parentBuild;
+  private Result buildResult;
 
-  public BuildInfoExporterAction(String buildName, int buildNumber, AbstractBuild<?,?> parentBuild) {
+  public BuildInfoExporterAction(String buildName, int buildNumber, AbstractBuild<?,?> parentBuild, Result buildResult) {
     super();
     this.buildName = buildName;
     this.buildNumber = buildNumber;
-        this.parentBuild = parentBuild;
-=======
-  private Result buildResult;
-  
-  public BuildInfoExporterAction(String buildName, int buildNumber, Result buildResult) {
-    super();
-    this.buildName = buildName;
-    this.buildNumber = buildNumber;
+    this.parentBuild = parentBuild;
     this.buildResult = buildResult;
->>>>>>> 9cb8c3c1
   }
 
   public String getIconFileName() {
@@ -107,18 +96,8 @@
         jobHasRanBefore = true;
         triggeredBuildRun = Integer.parseInt(env.get(triggeredBuildRunKey)) + 1;
     }
-<<<<<<< HEAD
-    env.put(BUILD_NUMBER_VARIABLE_PREFIX + sanatizedBuildName, Integer.toString(buildNumber));
+    env.put(triggeredBuildRunKey, Integer.toString(triggeredBuildRun));
 
-    // handle case where multiple builds are triggered 
-    String buildVariable = ALL_BUILD_NUMBER_VARIABLE_PREFIX + sanatizedBuildName;
-    originalvalue = env.get(buildVariable);
-    if(originalvalue == null) {
-        env.put(buildVariable, Integer.toString(buildNumber));
-=======
-    env.put(triggeredBuildRunKey, Integer.toString(triggeredBuildRun));
-    
-    
     String tiggeredBuildNumberKey = BUILD_NUMBER_VARIABLE_PREFIX + sanatizedBuildName;
     String tiggeredBuildRunNumberKey = BUILD_NUMBER_VARIABLE_PREFIX + sanatizedBuildName + RUN + triggeredBuildRun;
     String tiggeredBuildResultKey = BUILD_RESULT_VARIABLE_PREFIX + sanatizedBuildName;
@@ -138,7 +117,6 @@
         env.put(buildNumberVariable, env.get(buildNumberVariable) + "," + Integer.toString(buildNumber));
         // need to record this build result
         env.put(buildResultVariable, env.get(buildResultVariable) + "," + buildResult.toString());
->>>>>>> 9cb8c3c1
     } else {
         // need to add it to list of job names
         if (env.containsKey(ALL_JOBS_NAME_VARIABLE)) {
