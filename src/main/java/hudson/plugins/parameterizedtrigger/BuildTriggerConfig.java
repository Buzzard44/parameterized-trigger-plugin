--- conflicted
+++ resolved
@@ -37,11 +37,9 @@
 import java.util.Arrays;
 import java.util.Collection;
 import java.util.Collections;
-import java.util.HashMap;
 import java.util.LinkedHashMap;
 import java.util.List;
 import java.util.ListIterator;
-import java.util.Map;
 import java.util.StringTokenizer;
 import java.util.concurrent.Future;
 
@@ -221,27 +219,6 @@
         return Collections.emptyList();
 	}
 
-<<<<<<< HEAD
-    public Map<AbstractProject, Future<AbstractBuild>> perform2(AbstractBuild<?, ?> build, Launcher launcher, BuildListener listener) throws InterruptedException, IOException {
-        EnvVars env = build.getEnvironment(listener);
-        env.overrideAll(build.getBuildVariables());
-
-        try {
-            if (getCondition().isMet(build.getResult())) {
-                List<Action> actions = getBaseActions(build, listener);
-
-                Map<AbstractProject, Future<AbstractBuild>> futures = new HashMap<AbstractProject, Future<AbstractBuild>>();
-                for (AbstractProject project : getProjectList(env)) {
-                    List<Action> list = getBuildActions(actions, project);
-                    futures.put(project, schedule(build, project, list));
-                }
-                return futures;
-            }
-        } catch (DontTriggerException e) {
-            // don't trigger on this configuration
-        }
-        return Collections.emptyMap();
-=======
     /**
      * @return
      *      Inner list represents a set of build parameters used together for one invocation of a project,
@@ -269,7 +246,6 @@
             }
             return dynamicBuildParameters;
         }
->>>>>>> c8a57a21
     }
 
     protected Future schedule(AbstractBuild<?, ?> build, AbstractProject project, List<Action> list) throws InterruptedException, IOException {
